import { BossData } from '../entities/Boss';
import { swampDragonData } from './bosses/swamp-dragon';
import { darkGhostData } from './bosses/dark-ghost';
import { mechSpiderData } from './bosses/mech-spider';
import { dreamDemonData } from './bosses/dream-demon';
import { scorpionCarrierData } from './bosses/scorpion-carrier';
import { mikanDragonData } from './bosses/mikan-dragon';
import { seaKrakenData } from './bosses/sea-kraken';
import { aquaSerpentData } from './bosses/aqua-serpent';
import { cleanMasterData } from './bosses/clean-master';
<<<<<<< HEAD
import { undergroundWormData } from './bosses/underground-worm';
=======
import { batVampireData } from './bosses/bat-vampire';
>>>>>>> 2a92860c

export const bosses: Map<string, BossData> = new Map([
    ['swamp-dragon', swampDragonData],
    ['dark-ghost', darkGhostData],
    ['mech-spider', mechSpiderData],
    ['dream-demon', dreamDemonData],
    ['scorpion-carrier', scorpionCarrierData],
    ['mikan-dragon', mikanDragonData],
    ['sea-kraken', seaKrakenData],
    ['aqua-serpent', aquaSerpentData],
    ['clean-master', cleanMasterData],
<<<<<<< HEAD
    ['underground-worm', undergroundWormData]
=======
    ['bat-vampire', batVampireData]
>>>>>>> 2a92860c
]);

export function getBossData(id: string): BossData | undefined {
    return bosses.get(id);
}

export function getAllBossData(): BossData[] {
    return Array.from(bosses.values());
}

<<<<<<< HEAD
export { swampDragonData, darkGhostData, mechSpiderData, dreamDemonData, scorpionCarrierData, mikanDragonData, seaKrakenData, aquaSerpentData, cleanMasterData, undergroundWormData };
=======
export { swampDragonData, darkGhostData, mechSpiderData, dreamDemonData, scorpionCarrierData, mikanDragonData, seaKrakenData, aquaSerpentData, cleanMasterData, batVampireData };
>>>>>>> 2a92860c
<|MERGE_RESOLUTION|>--- conflicted
+++ resolved
@@ -8,11 +8,8 @@
 import { seaKrakenData } from './bosses/sea-kraken';
 import { aquaSerpentData } from './bosses/aqua-serpent';
 import { cleanMasterData } from './bosses/clean-master';
-<<<<<<< HEAD
 import { undergroundWormData } from './bosses/underground-worm';
-=======
 import { batVampireData } from './bosses/bat-vampire';
->>>>>>> 2a92860c
 
 export const bosses: Map<string, BossData> = new Map([
     ['swamp-dragon', swampDragonData],
@@ -24,11 +21,8 @@
     ['sea-kraken', seaKrakenData],
     ['aqua-serpent', aquaSerpentData],
     ['clean-master', cleanMasterData],
-<<<<<<< HEAD
-    ['underground-worm', undergroundWormData]
-=======
+    ['underground-worm', undergroundWormData],
     ['bat-vampire', batVampireData]
->>>>>>> 2a92860c
 ]);
 
 export function getBossData(id: string): BossData | undefined {
@@ -39,8 +33,4 @@
     return Array.from(bosses.values());
 }
 
-<<<<<<< HEAD
-export { swampDragonData, darkGhostData, mechSpiderData, dreamDemonData, scorpionCarrierData, mikanDragonData, seaKrakenData, aquaSerpentData, cleanMasterData, undergroundWormData };
-=======
-export { swampDragonData, darkGhostData, mechSpiderData, dreamDemonData, scorpionCarrierData, mikanDragonData, seaKrakenData, aquaSerpentData, cleanMasterData, batVampireData };
->>>>>>> 2a92860c
+export { swampDragonData, darkGhostData, mechSpiderData, dreamDemonData, scorpionCarrierData, mikanDragonData, seaKrakenData, aquaSerpentData, cleanMasterData, undergroundWormData, batVampireData };