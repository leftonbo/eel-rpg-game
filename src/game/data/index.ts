--- conflicted
+++ resolved
@@ -1,30 +1,4 @@
 import { BossData } from '../entities/Boss';
-<<<<<<< HEAD
-import { swampDragonData } from './bosses/swamp-dragon';
-import { darkGhostData } from './bosses/dark-ghost';
-import { mechSpiderData } from './bosses/mech-spider';
-import { dreamDemonData } from './bosses/dream-demon';
-import { scorpionCarrierData } from './bosses/scorpion-carrier';
-import { mikanDragonData } from './bosses/mikan-dragon';
-import { seaKrakenData } from './bosses/sea-kraken';
-import { aquaSerpentData } from './bosses/aqua-serpent';
-import { cleanMasterData } from './bosses/clean-master';
-import { undergroundWormData } from './bosses/underground-worm';
-import { batVampireData } from './bosses/bat-vampire';
-
-export const bosses: Map<string, BossData> = new Map([
-    ['swamp-dragon', swampDragonData],
-    ['dark-ghost', darkGhostData],
-    ['mech-spider', mechSpiderData],
-    ['dream-demon', dreamDemonData],
-    ['scorpion-carrier', scorpionCarrierData],
-    ['mikan-dragon', mikanDragonData],
-    ['sea-kraken', seaKrakenData],
-    ['aqua-serpent', aquaSerpentData],
-    ['clean-master', cleanMasterData],
-    ['underground-worm', undergroundWormData],
-    ['bat-vampire', batVampireData]
-=======
 
 // Dynamic boss data loader cache
 const bossDataCache: Map<string, BossData> = new Map();
@@ -156,6 +130,18 @@
         icon: '🧹',
         explorerLevelRequired: 3
     }],
+    ['underground-worm', { 
+        id: 'underground-worm', 
+        name: 'UndergroundWorm',
+        displayName: '🪨 地底のワーム', 
+        description: '地底深くに住む巨大な虫', 
+        questNote: '地底深くの洞窟に巨大なワームが住み着いている。硬い岩も飲み込む強靭な顎を持つ危険な生物を討伐し、地下世界の平和を取り戻すことがあなたの任務だ。',
+        difficulty: 'Hard', 
+        maxHp: 380,
+        attackPower: 12,
+        icon: '🪨',
+        explorerLevelRequired: 5
+    }],
     ['bat-vampire', { 
         id: 'bat-vampire', 
         name: 'BatVampire',
@@ -168,7 +154,6 @@
         icon: '🦇',
         explorerLevelRequired: 4
     }]
->>>>>>> 858ab68b
 ]);
 
 // Dynamic boss data loader
@@ -205,6 +190,9 @@
             break;
         case 'clean-master':
             bossData = (await import('./bosses/clean-master')).cleanMasterData;
+            break;
+        case 'underground-worm':
+            bossData = (await import('./bosses/underground-worm')).undergroundWormData;
             break;
         case 'bat-vampire':
             bossData = (await import('./bosses/bat-vampire')).batVampireData;
@@ -242,9 +230,6 @@
     return bossDataCache.get(id);
 }
 
-<<<<<<< HEAD
-export { swampDragonData, darkGhostData, mechSpiderData, dreamDemonData, scorpionCarrierData, mikanDragonData, seaKrakenData, aquaSerpentData, cleanMasterData, undergroundWormData, batVampireData };
-=======
 /**
  * @deprecated Use getAllBossMetadata() for boss selection or ensure boss data is loaded first.
  * Legacy synchronous function that only returns cached data.
@@ -252,5 +237,4 @@
  */
 export function getAllBossDataSync(): BossData[] {
     return Array.from(bossDataCache.values());
-}
->>>>>>> 858ab68b
+}