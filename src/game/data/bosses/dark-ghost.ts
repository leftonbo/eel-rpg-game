--- conflicted
+++ resolved
@@ -158,12 +158,11 @@
         
         // If player is eaten, use various psychological attacks to weaken soul resistance
         if (player.isEaten()) {
-<<<<<<< HEAD
             const eatenActions: BossAction[] = [
                 {
                     type: ActionType.DevourAttack,
                     name: '魂の捕食',
-                    damage: 18,
+                    damageFormula: (user: Boss) => user.attackPower * 1.5,
                     description: '体内にいる獲物の生命エネルギーを吸収する',
                     messages: [
                         '「キミのタマシイ、おいしいネ...」',
@@ -174,7 +173,7 @@
                 {
                     type: ActionType.DevourAttack,
                     name: '恐怖の注入',
-                    damage: 12,
+                    damageFormula: (user: Boss) => user.attackPower * 1.0,
                     description: '恐怖を心に注ぎ込み魂の抵抗力を削ぐ',
                     messages: [
                         '「怖がれば怖がるほど美味しくなるヨ...」',
@@ -187,7 +186,7 @@
                 {
                     type: ActionType.DevourAttack,
                     name: '絶望の囁き',
-                    damage: 10,
+                    damageFormula: (user: Boss) => user.attackPower * 0.8,
                     description: '絶望的な言葉で心を折り魂を弱らせる',
                     messages: [
                         '「もう誰も助けに来ないヨ...」',
@@ -200,7 +199,7 @@
                 {
                     type: ActionType.DevourAttack,
                     name: '記憶の侵食',
-                    damage: 8,
+                    damageFormula: (user: Boss) => user.attackPower * 0.6,
                     description: '大切な記憶を蝕み精神的支柱を奪う',
                     messages: [
                         '「大切な記憶、消してあげるネ...」',
@@ -213,7 +212,7 @@
                 {
                     type: ActionType.DevourAttack,
                     name: '悪夢の投影',
-                    damage: 14,
+                    damageFormula: (user: Boss) => user.attackPower * 1.2,
                     description: '最悪の悪夢を見せて精神を混乱させる',
                     messages: [
                         '「キミの一番嫌な夢を見せてあげるヨ...」',
@@ -237,19 +236,6 @@
             }
             
             return eatenActions[0];
-=======
-            return {
-                type: ActionType.DevourAttack,
-                name: '魂の捕食',
-                damageFormula: (user: Boss) => user.attackPower * 1.5,
-                description: '体内にいる獲物の生命エネルギーを吸収する',
-                messages: [
-                    '「キミのタマシイ、おいしいネ...」',
-                    '<USER>は<TARGET>の魂からエネルギーを吸い取っている...'
-                ],
-                weight: 1
-            };
->>>>>>> fe51c6be
         }
         
         // Strategic actions based on player state
