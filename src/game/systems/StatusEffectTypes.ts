import { Actor } from "../entities/Actor";

export enum ActionPriority {
    CannotAct = 'cannot-act',
    StruggleAction = 'struggle-action', 
    NormalAction = 'normal-action'
}

export enum StatusEffectType {
    // `Dead` is for Player to make game-over state.
    // NOTE: It's not meaning actual "death".
    Dead = 'dead',
    // `Doomed` is for Player to mark defeat state (MaxHP = 0). 
    // It can be used to trigger special defeat scenes.
    Doomed = 'doomed',
    // `KnockedOut` is for any actor to mark incapacitated state (HP = 0).
    // If Boss is KnockedOut, the player win.
    // If Player is KnockedOut, it continues some turns
    // then recover itself and heald 50% of MaxHP.
    KnockedOut = 'knocked-out',
    // `Exhausted` is for Player to mark exhausted state (MP = 0).
    // Player's skills are disabled until MP is recovered or after some turns.
    Exhausted = 'exhausted',
    // `Restrained` is for Player to mark restrained state.
    // Player cannot act, but can struggle to escape.
    Restrained = 'restrained',
    // `Cocoon` is special state for Mech Spider.
    Cocoon = 'cocoon',
    // `Eaten` is for Player to mark eaten state.
    Eaten = 'eaten',
    // `Defending` is for defensive state.
    Defending = 'defending',
    // `Stunned` is for Player / Boss to mark stunned state.
    Stunned = 'stunned',
    Fire = 'fire',
    Charm = 'charm',
    Slow = 'slow',
    Poison = 'poison',
    // `Invincible` is from Adrenaline Shot (Item)
    Invincible = 'invincible',
    // `Energized` is from Energy Drink (Item)
    Energized = 'energized',
    Slimed = 'slimed',
    // New status effects for Dream Demon
    Paralysis = 'paralysis',
    AphrodisiacPoison = 'aphrodisiac-poison',
    Drowsiness = 'drowsiness',
    Weakness = 'weakness',
    Infatuation = 'infatuation',
    Confusion = 'confusion',
    Arousal = 'arousal',
    Seduction = 'seduction',
    MagicSeal = 'magic-seal',
    PleasureFall = 'pleasure-fall',
    Lewdness = 'lewdness',
    Hypnosis = 'hypnosis',
    Brainwash = 'brainwash',
    Sweet = 'sweet',
    Sleep = 'sleep',
    DreamControl = 'dream-control',
    // Additional sweet/charming debuffs
    Melting = 'melting',
    Euphoria = 'euphoria',
    Fascination = 'fascination',
    Bliss = 'bliss',
    Enchantment = 'enchantment',
    
    // Scorpion Carrier effects
    Anesthesia = 'anesthesia',
    ScorpionPoison = 'scorpion-poison',
    Weakening = 'weakening',
    
    // Mikan Dragon effects
    Lethargy = 'lethargy',
    
    // Sea Kraken effects
    VisionImpairment = 'vision-impairment',
    
    // Aqua Serpent effects
    WaterSoaked = 'water-soaked',
    Dizzy = 'dizzy',
    
    // Clean Master effects
    Soapy = 'soapy',
    Spinning = 'spinning',
    Steamy = 'steamy',
    
    // Dark Ghost mental effects
    Fear = 'fear',
    Oblivion = 'oblivion',
    
    // Underground Worm effects
    Petrified = 'petrified',
    
    // Bat Vampire effects
    Darkness = 'darkness',
    
<<<<<<< HEAD
    // Seraph Mascot effects
    Blessed = 'blessed',
    Overwhelmed = 'overwhelmed',
    SalvationState = 'salvation-state'
=======
    // Fluffy Dragon effects
    Sleepy = 'sleepy'
>>>>>>> 2e5fe5ba
}

export interface StatusEffect {
    type: StatusEffectType;
    duration: number;
    name: string;
    description: string;
    stackable?: boolean;
    potency?: number; // 効力パラメーター（ダメージ量などを定義）
}

export interface StatusEffectMessages {
    // Messages when effect is applied
    onApplyPlayer?: string; // For when Player receives the effect
    onApplyBoss?: string; // For when Boss receives the effect
    
    // Messages during effect tick (damage/effect)
    onTickPlayer?: string; // Template: use {damage} for damage amount
    onTickBoss?: string; // Template: use {damage} for damage amount
    
    // Messages when effect is removed
    onRemovePlayer?: string; // For when Player's effect is removed
    onRemoveBoss?: string; // For when Boss's effect is removed
    
    // Hide specific messages by setting to empty string ""
    // If undefined, uses default message generation
}

export interface StatusEffectConfig {
    type: StatusEffectType;
    name: string;
    description: string;
    duration: number;
    onApply?: (target: Actor) => void;
    onTick?: (target: Actor, effect: StatusEffect) => void;
    onRemove?: (target: Actor) => void;
    stackable?: boolean;
    potency?: number; // デフォルトの効力値（StatusEffectの作成時に使用）
    
    // New properties for better organization
    category: 'buff' | 'debuff' | 'neutral';
    isDebuff: boolean;
    modifiers?: {
        attackPower?: number; // Multiplier for attack power (default: 1.0)
        damageReceived?: number; // Multiplier for damage received (default: 1.0)
        struggleRate?: number; // Multiplier for struggle success rate (default: 1.0)
        accuracy?: number; // Multiplier for hit accuracy (default: 1.0)
        canAct?: boolean; // Whether the entity can act (default: true)
        canUseSkills?: boolean; // Whether skills can be used (default: true)
        actionPriority?: ActionPriority; // Action priority level
        mpRecoveryRate?: number; // Multiplier for MP recovery rate (default: 1.0)
    };
    
    // Custom messages for different actor types
    messages?: StatusEffectMessages;
}<|MERGE_RESOLUTION|>--- conflicted
+++ resolved
@@ -95,15 +95,13 @@
     // Bat Vampire effects
     Darkness = 'darkness',
     
-<<<<<<< HEAD
+    // Fluffy Dragon effects
+    Sleepy = 'sleepy',
+  
     // Seraph Mascot effects
     Blessed = 'blessed',
     Overwhelmed = 'overwhelmed',
     SalvationState = 'salvation-state'
-=======
-    // Fluffy Dragon effects
-    Sleepy = 'sleepy'
->>>>>>> 2e5fe5ba
 }
 
 export interface StatusEffect {
